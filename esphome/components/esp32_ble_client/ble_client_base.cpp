#include "ble_client_base.h"

#include "esphome/core/helpers.h"
#include "esphome/core/log.h"

#ifdef USE_ESP32

namespace esphome {
namespace esp32_ble_client {

static const char *const TAG = "esp32_ble_client";
static const esp_bt_uuid_t NOTIFY_DESC_UUID = {
    .len = ESP_UUID_LEN_16,
    .uuid =
        {
            .uuid16 = ESP_GATT_UUID_CHAR_CLIENT_CONFIG,
        },
};

void BLEClientBase::setup() {
  static uint8_t connection_index = 0;
  this->connection_index_ = connection_index++;

  auto ret = esp_ble_gattc_app_register(this->app_id);
  if (ret) {
    ESP_LOGE(TAG, "gattc app register failed. app_id=%d code=%d", this->app_id, ret);
    this->mark_failed();
  }
  this->set_state(espbt::ClientState::IDLE);
}

void BLEClientBase::loop() {
  // READY_TO_CONNECT means we have discovered the device
  // and the scanner has been stopped by the tracker.
  if (this->state_ == espbt::ClientState::READY_TO_CONNECT) {
    this->connect();
  }
}

float BLEClientBase::get_setup_priority() const { return setup_priority::AFTER_BLUETOOTH; }

bool BLEClientBase::parse_device(const espbt::ESPBTDevice &device) {
  if (this->address_ == 0 || device.address_uint64() != this->address_)
    return false;
  if (this->state_ != espbt::ClientState::IDLE && this->state_ != espbt::ClientState::SEARCHING)
    return false;

  ESP_LOGD(TAG, "[%d] [%s] Found device", this->connection_index_, this->address_str_.c_str());
  this->set_state(espbt::ClientState::DISCOVERED);

  auto addr = device.address_uint64();
  this->remote_bda_[0] = (addr >> 40) & 0xFF;
  this->remote_bda_[1] = (addr >> 32) & 0xFF;
  this->remote_bda_[2] = (addr >> 24) & 0xFF;
  this->remote_bda_[3] = (addr >> 16) & 0xFF;
  this->remote_bda_[4] = (addr >> 8) & 0xFF;
  this->remote_bda_[5] = (addr >> 0) & 0xFF;
  this->remote_addr_type_ = device.get_address_type();
  return true;
}

void BLEClientBase::connect() {
  ESP_LOGI(TAG, "[%d] [%s] 0x%02x Attempting BLE connection", this->connection_index_, this->address_str_.c_str(),
           this->remote_addr_type_);
  auto ret = esp_ble_gattc_open(this->gattc_if_, this->remote_bda_, this->remote_addr_type_, true);
  if (ret) {
    ESP_LOGW(TAG, "[%d] [%s] esp_ble_gattc_open error, status=%d", this->connection_index_, this->address_str_.c_str(),
             ret);
    this->set_state(espbt::ClientState::IDLE);
  } else {
    this->set_state(espbt::ClientState::CONNECTING);
  }
}

void BLEClientBase::disconnect() {
  if (this->state_ == espbt::ClientState::IDLE || this->state_ == espbt::ClientState::DISCONNECTING)
    return;
  ESP_LOGI(TAG, "[%d] [%s] Disconnecting.", this->connection_index_, this->address_str_.c_str());
  auto err = esp_ble_gattc_close(this->gattc_if_, this->conn_id_);
  if (err != ESP_OK) {
    ESP_LOGW(TAG, "[%d] [%s] esp_ble_gattc_close error, err=%d", this->connection_index_, this->address_str_.c_str(),
             err);
  }

  if (this->state_ == espbt::ClientState::SEARCHING || this->state_ == espbt::ClientState::READY_TO_CONNECT ||
      this->state_ == espbt::ClientState::DISCOVERED) {
    this->set_address(0);
    this->set_state(espbt::ClientState::IDLE);
  } else {
    this->set_state(espbt::ClientState::DISCONNECTING);
  }
}

void BLEClientBase::release_services() {
  for (auto &svc : this->services_)
    delete svc;  // NOLINT(cppcoreguidelines-owning-memory)
  this->services_.clear();
#ifndef CONFIG_BT_GATTC_CACHE_NVS_FLASH
  esp_ble_gattc_cache_clean(this->remote_bda_);
#endif
}

bool BLEClientBase::gattc_event_handler(esp_gattc_cb_event_t event, esp_gatt_if_t esp_gattc_if,
                                        esp_ble_gattc_cb_param_t *param) {
  if (event == ESP_GATTC_REG_EVT && this->app_id != param->reg.app_id)
    return false;
  if (event != ESP_GATTC_REG_EVT && esp_gattc_if != ESP_GATT_IF_NONE && esp_gattc_if != this->gattc_if_)
    return false;

  ESP_LOGV(TAG, "[%d] [%s] gattc_event_handler: event=%d gattc_if=%d", this->connection_index_,
           this->address_str_.c_str(), event, esp_gattc_if);

  switch (event) {
    case ESP_GATTC_REG_EVT: {
      if (param->reg.status == ESP_GATT_OK) {
        ESP_LOGV(TAG, "[%d] [%s] gattc registered app id %d", this->connection_index_, this->address_str_.c_str(),
                 this->app_id);
        this->gattc_if_ = esp_gattc_if;
      } else {
        ESP_LOGE(TAG, "[%d] [%s] gattc app registration failed id=%d code=%d", this->connection_index_,
                 this->address_str_.c_str(), param->reg.app_id, param->reg.status);
      }
      break;
    }
    case ESP_GATTC_OPEN_EVT: {
      ESP_LOGV(TAG, "[%d] [%s] ESP_GATTC_OPEN_EVT", this->connection_index_, this->address_str_.c_str());
      this->conn_id_ = param->open.conn_id;
      this->service_count_ = 0;
      if (param->open.status != ESP_GATT_OK && param->open.status != ESP_GATT_ALREADY_OPEN) {
        ESP_LOGW(TAG, "[%d] [%s] Connection failed, status=%d", this->connection_index_, this->address_str_.c_str(),
                 param->open.status);
        this->set_state(espbt::ClientState::IDLE);
        break;
      }
      auto ret = esp_ble_gattc_send_mtu_req(this->gattc_if_, param->open.conn_id);
      if (ret) {
        ESP_LOGW(TAG, "[%d] [%s] esp_ble_gattc_send_mtu_req failed, status=%x", this->connection_index_,
                 this->address_str_.c_str(), ret);
      }
      if (this->connection_type_ == espbt::ConnectionType::V3_WITH_CACHE) {
<<<<<<< HEAD
=======
        ESP_LOGI(TAG, "[%d] [%s] Connected", this->connection_index_, this->address_str_.c_str());
>>>>>>> 7665e9b0
        this->set_state(espbt::ClientState::CONNECTED);
        this->state_ = espbt::ClientState::ESTABLISHED;
        break;
      }
      esp_ble_gattc_search_service(esp_gattc_if, param->cfg_mtu.conn_id, nullptr);
      break;
    }
    case ESP_GATTC_CFG_MTU_EVT: {
      if (param->cfg_mtu.status != ESP_GATT_OK) {
        ESP_LOGW(TAG, "[%d] [%s] cfg_mtu failed, mtu %d, status %d", this->connection_index_,
                 this->address_str_.c_str(), param->cfg_mtu.mtu, param->cfg_mtu.status);
        this->set_state(espbt::ClientState::IDLE);
        break;
      }
      ESP_LOGV(TAG, "[%d] [%s] cfg_mtu status %d, mtu %d", this->connection_index_, this->address_str_.c_str(),
               param->cfg_mtu.status, param->cfg_mtu.mtu);
      this->mtu_ = param->cfg_mtu.mtu;
      break;
    }
    case ESP_GATTC_DISCONNECT_EVT: {
      if (memcmp(param->disconnect.remote_bda, this->remote_bda_, 6) != 0)
        return false;
      ESP_LOGV(TAG, "[%d] [%s] ESP_GATTC_DISCONNECT_EVT, reason %d", this->connection_index_,
               this->address_str_.c_str(), param->disconnect.reason);
      this->release_services();
      this->set_state(espbt::ClientState::IDLE);
      break;
    }
    case ESP_GATTC_SEARCH_RES_EVT: {
      this->service_count_++;
      if (this->connection_type_ == espbt::ConnectionType::V3_WITHOUT_CACHE) {
        // V3 clients don't need services initialized since
        // they only request by handle after receiving the services.
        break;
      }
      BLEService *ble_service = new BLEService();  // NOLINT(cppcoreguidelines-owning-memory)
      ble_service->uuid = espbt::ESPBTUUID::from_uuid(param->search_res.srvc_id.uuid);
      ble_service->start_handle = param->search_res.start_handle;
      ble_service->end_handle = param->search_res.end_handle;
      ble_service->client = this;
      this->services_.push_back(ble_service);
      break;
    }
    case ESP_GATTC_SEARCH_CMPL_EVT: {
      ESP_LOGV(TAG, "[%d] [%s] ESP_GATTC_SEARCH_CMPL_EVT", this->connection_index_, this->address_str_.c_str());
      for (auto &svc : this->services_) {
        ESP_LOGV(TAG, "[%d] [%s] Service UUID: %s", this->connection_index_, this->address_str_.c_str(),
                 svc->uuid.to_string().c_str());
        ESP_LOGV(TAG, "[%d] [%s]  start_handle: 0x%x  end_handle: 0x%x", this->connection_index_,
                 this->address_str_.c_str(), svc->start_handle, svc->end_handle);
      }
      ESP_LOGI(TAG, "[%d] [%s] Connected", this->connection_index_, this->address_str_.c_str());
      this->set_state(espbt::ClientState::CONNECTED);
      this->state_ = espbt::ClientState::ESTABLISHED;
      break;
    }
    case ESP_GATTC_REG_FOR_NOTIFY_EVT: {
      if (this->connection_type_ == espbt::ConnectionType::V3_WITH_CACHE ||
          this->connection_type_ == espbt::ConnectionType::V3_WITHOUT_CACHE) {
        // Client is responsible for flipping the descriptor value
        // when using the cache
        break;
      }
      esp_gattc_descr_elem_t desc_result;
      uint16_t count = 1;
      esp_gatt_status_t descr_status =
          esp_ble_gattc_get_descr_by_char_handle(this->gattc_if_, this->connection_index_, param->reg_for_notify.handle,
                                                 NOTIFY_DESC_UUID, &desc_result, &count);
      if (descr_status != ESP_GATT_OK) {
        ESP_LOGW(TAG, "[%d] [%s] esp_ble_gattc_get_descr_by_char_handle error, status=%d", this->connection_index_,
                 this->address_str_.c_str(), descr_status);
        break;
      }
      esp_gattc_char_elem_t char_result;
      esp_gatt_status_t char_status =
          esp_ble_gattc_get_all_char(this->gattc_if_, this->connection_index_, param->reg_for_notify.handle,
                                     param->reg_for_notify.handle, &char_result, &count, 0);
      if (char_status != ESP_GATT_OK) {
        ESP_LOGW(TAG, "[%d] [%s] esp_ble_gattc_get_all_char error, status=%d", this->connection_index_,
                 this->address_str_.c_str(), char_status);
        break;
      }

      /*
        1 = notify
        2 = indicate
      */
      uint16_t notify_en = char_result.properties & ESP_GATT_CHAR_PROP_BIT_NOTIFY ? 1 : 2;
      esp_err_t status =
          esp_ble_gattc_write_char_descr(this->gattc_if_, this->conn_id_, desc_result.handle, sizeof(notify_en),
                                         (uint8_t *) &notify_en, ESP_GATT_WRITE_TYPE_RSP, ESP_GATT_AUTH_REQ_NONE);
      if (status) {
        ESP_LOGW(TAG, "[%d] [%s] esp_ble_gattc_write_char_descr error, status=%d", this->connection_index_,
                 this->address_str_.c_str(), status);
      }
      break;
    }

    default:
      break;
  }
  return true;
}

void BLEClientBase::gap_event_handler(esp_gap_ble_cb_event_t event, esp_ble_gap_cb_param_t *param) {
  switch (event) {
    // This event is sent by the server when it requests security
    case ESP_GAP_BLE_SEC_REQ_EVT:
      ESP_LOGV(TAG, "[%d] [%s] ESP_GAP_BLE_SEC_REQ_EVT %x", this->connection_index_, this->address_str_.c_str(), event);
      esp_ble_gap_security_rsp(param->ble_security.ble_req.bd_addr, true);
      break;
    // This event is sent once authentication has completed
    case ESP_GAP_BLE_AUTH_CMPL_EVT:
      esp_bd_addr_t bd_addr;
      memcpy(bd_addr, param->ble_security.auth_cmpl.bd_addr, sizeof(esp_bd_addr_t));
      ESP_LOGI(TAG, "[%d] [%s] auth complete. remote BD_ADDR: %s", this->connection_index_, this->address_str_.c_str(),
               format_hex(bd_addr, 6).c_str());
      if (!param->ble_security.auth_cmpl.success) {
        ESP_LOGE(TAG, "[%d] [%s] auth fail reason = 0x%x", this->connection_index_, this->address_str_.c_str(),
                 param->ble_security.auth_cmpl.fail_reason);
      } else {
        ESP_LOGV(TAG, "[%d] [%s] auth success. address type = %d auth mode = %d", this->connection_index_,
                 this->address_str_.c_str(), param->ble_security.auth_cmpl.addr_type,
                 param->ble_security.auth_cmpl.auth_mode);
      }
      break;
    // There are other events we'll want to implement at some point to support things like pass key
    // https://github.com/espressif/esp-idf/blob/cba69dd088344ed9d26739f04736ae7a37541b3a/examples/bluetooth/bluedroid/ble/gatt_security_client/tutorial/Gatt_Security_Client_Example_Walkthrough.md
    default:
      break;
  }
}

// Parse GATT values into a float for a sensor.
// Ref: https://www.bluetooth.com/specifications/assigned-numbers/format-types/
float BLEClientBase::parse_char_value(uint8_t *value, uint16_t length) {
  // A length of one means a single octet value.
  if (length == 0)
    return 0;
  if (length == 1)
    return (float) ((uint8_t) value[0]);

  switch (value[0]) {
    case 0x1:  // boolean.
    case 0x2:  // 2bit.
    case 0x3:  // nibble.
    case 0x4:  // uint8.
      return (float) ((uint8_t) value[1]);
    case 0x5:  // uint12.
    case 0x6:  // uint16.
      if (length > 2) {
        return (float) encode_uint16(value[1], value[2]);
      }
      // fall through
    case 0x7:  // uint24.
      if (length > 3) {
        return (float) encode_uint24(value[1], value[2], value[3]);
      }
      // fall through
    case 0x8:  // uint32.
      if (length > 4) {
        return (float) encode_uint32(value[1], value[2], value[3], value[4]);
      }
      // fall through
    case 0xC:  // int8.
      return (float) ((int8_t) value[1]);
    case 0xD:  // int12.
    case 0xE:  // int16.
      if (length > 2) {
        return (float) ((int16_t)(value[1] << 8) + (int16_t) value[2]);
      }
      // fall through
    case 0xF:  // int24.
      if (length > 3) {
        return (float) ((int32_t)(value[1] << 16) + (int32_t)(value[2] << 8) + (int32_t)(value[3]));
      }
      // fall through
    case 0x10:  // int32.
      if (length > 4) {
        return (float) ((int32_t)(value[1] << 24) + (int32_t)(value[2] << 16) + (int32_t)(value[3] << 8) +
                        (int32_t)(value[4]));
      }
  }
  ESP_LOGW(TAG, "[%d] [%s] Cannot parse characteristic value of type 0x%x length %d", this->connection_index_,
           this->address_str_.c_str(), value[0], length);
  return NAN;
}

BLEService *BLEClientBase::get_service(espbt::ESPBTUUID uuid) {
  for (auto *svc : this->services_) {
    if (svc->uuid == uuid)
      return svc;
  }
  return nullptr;
}

BLEService *BLEClientBase::get_service(uint16_t uuid) { return this->get_service(espbt::ESPBTUUID::from_uint16(uuid)); }

BLECharacteristic *BLEClientBase::get_characteristic(espbt::ESPBTUUID service, espbt::ESPBTUUID chr) {
  auto *svc = this->get_service(service);
  if (svc == nullptr)
    return nullptr;
  return svc->get_characteristic(chr);
}

BLECharacteristic *BLEClientBase::get_characteristic(uint16_t service, uint16_t chr) {
  return this->get_characteristic(espbt::ESPBTUUID::from_uint16(service), espbt::ESPBTUUID::from_uint16(chr));
}

BLECharacteristic *BLEClientBase::get_characteristic(uint16_t handle) {
  for (auto *svc : this->services_) {
    if (!svc->parsed)
      svc->parse_characteristics();
    for (auto *chr : svc->characteristics) {
      if (chr->handle == handle)
        return chr;
    }
  }
  return nullptr;
}

BLEDescriptor *BLEClientBase::get_config_descriptor(uint16_t handle) {
  auto *chr = this->get_characteristic(handle);
  if (chr != nullptr) {
    if (!chr->parsed)
      chr->parse_descriptors();
    for (auto &desc : chr->descriptors) {
      if (desc->uuid.get_uuid().uuid.uuid16 == ESP_GATT_UUID_CHAR_CLIENT_CONFIG)
        return desc;
    }
  }
  return nullptr;
}

BLEDescriptor *BLEClientBase::get_descriptor(espbt::ESPBTUUID service, espbt::ESPBTUUID chr, espbt::ESPBTUUID descr) {
  auto *svc = this->get_service(service);
  if (svc == nullptr)
    return nullptr;
  auto *ch = svc->get_characteristic(chr);
  if (ch == nullptr)
    return nullptr;
  return ch->get_descriptor(descr);
}

BLEDescriptor *BLEClientBase::get_descriptor(uint16_t service, uint16_t chr, uint16_t descr) {
  return this->get_descriptor(espbt::ESPBTUUID::from_uint16(service), espbt::ESPBTUUID::from_uint16(chr),
                              espbt::ESPBTUUID::from_uint16(descr));
}

BLEDescriptor *BLEClientBase::get_descriptor(uint16_t handle) {
  for (auto *svc : this->services_) {
    if (!svc->parsed)
      svc->parse_characteristics();
    for (auto *chr : svc->characteristics) {
      if (!chr->parsed)
        chr->parse_descriptors();
      for (auto *desc : chr->descriptors) {
        if (desc->handle == handle)
          return desc;
      }
    }
  }
  return nullptr;
}

}  // namespace esp32_ble_client
}  // namespace esphome

#endif  // USE_ESP32<|MERGE_RESOLUTION|>--- conflicted
+++ resolved
@@ -138,10 +138,7 @@
                  this->address_str_.c_str(), ret);
       }
       if (this->connection_type_ == espbt::ConnectionType::V3_WITH_CACHE) {
-<<<<<<< HEAD
-=======
         ESP_LOGI(TAG, "[%d] [%s] Connected", this->connection_index_, this->address_str_.c_str());
->>>>>>> 7665e9b0
         this->set_state(espbt::ClientState::CONNECTED);
         this->state_ = espbt::ClientState::ESTABLISHED;
         break;
