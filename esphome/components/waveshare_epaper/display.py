import esphome.codegen as cg
import esphome.config_validation as cv
from esphome import pins
from esphome.components import display, spi
from esphome.const import (
    CONF_BUSY_PIN,
    CONF_DC_PIN,
    CONF_FULL_UPDATE_EVERY,
    CONF_ID,
    CONF_LAMBDA,
    CONF_MODEL,
    CONF_PAGES,
    CONF_RESET_PIN,
)

DEPENDENCIES = ["spi"]

waveshare_epaper_ns = cg.esphome_ns.namespace("waveshare_epaper")
WaveshareEPaper = waveshare_epaper_ns.class_(
    "WaveshareEPaper", cg.PollingComponent, spi.SPIDevice, display.DisplayBuffer
)
WaveshareEPaperTypeA = waveshare_epaper_ns.class_(
    "WaveshareEPaperTypeA", WaveshareEPaper
)
WaveshareEPaper2P7In = waveshare_epaper_ns.class_(
    "WaveshareEPaper2P7In", WaveshareEPaper
)
WaveshareEPaper2P9InB = waveshare_epaper_ns.class_(
    "WaveshareEPaper2P9InB", WaveshareEPaper
)
WaveshareEPaper4P2In = waveshare_epaper_ns.class_(
    "WaveshareEPaper4P2In", WaveshareEPaper
)
WaveshareEPaper5P8In = waveshare_epaper_ns.class_(
    "WaveshareEPaper5P8In", WaveshareEPaper
)
WaveshareEPaper7P5In = waveshare_epaper_ns.class_(
    "WaveshareEPaper7P5In", WaveshareEPaper
)
WaveshareEPaper7P5InV2 = waveshare_epaper_ns.class_(
    "WaveshareEPaper7P5InV2", WaveshareEPaper
)

WaveshareEPaperTypeAModel = waveshare_epaper_ns.enum("WaveshareEPaperTypeAModel")
WaveshareEPaperTypeBModel = waveshare_epaper_ns.enum("WaveshareEPaperTypeBModel")

MODELS = {
<<<<<<< HEAD
    '1.54in': ('a', WaveshareEPaperTypeAModel.WAVESHARE_EPAPER_1_54_IN),
    '2.13in': ('a', WaveshareEPaperTypeAModel.WAVESHARE_EPAPER_2_13_IN),
    '2.13in-ttgo': ('a', WaveshareEPaperTypeAModel.TTGO_EPAPER_2_13_IN),
    '2.13in-ttgo-b73': ('a', WaveshareEPaperTypeAModel.TTGO_EPAPER_2_13_IN_B73),
    '2.90in': ('a', WaveshareEPaperTypeAModel.WAVESHARE_EPAPER_2_9_IN),
    '2.90inv2': ('a', WaveshareEPaperTypeAModel.WAVESHARE_EPAPER_2_9_IN_V2),
    '2.70in': ('b', WaveshareEPaper2P7In),
    '2.90in-b': ('b', WaveshareEPaper2P9InB),
    '4.20in': ('b', WaveshareEPaper4P2In),
    '5.83in': ('b', WaveshareEPaper5P8In),
    '7.50in': ('b', WaveshareEPaper7P5In),
    '7.50inv2': ('b', WaveshareEPaper7P5InV2),
=======
    "1.54in": ("a", WaveshareEPaperTypeAModel.WAVESHARE_EPAPER_1_54_IN),
    "2.13in": ("a", WaveshareEPaperTypeAModel.WAVESHARE_EPAPER_2_13_IN),
    "2.13in-ttgo": ("a", WaveshareEPaperTypeAModel.TTGO_EPAPER_2_13_IN),
    "2.13in-ttgo-b1": ("a", WaveshareEPaperTypeAModel.TTGO_EPAPER_2_13_IN_B1),
    "2.13in-ttgo-b73": ("a", WaveshareEPaperTypeAModel.TTGO_EPAPER_2_13_IN_B73),
    "2.90in": ("a", WaveshareEPaperTypeAModel.WAVESHARE_EPAPER_2_9_IN),
    "2.90inv2": ("a", WaveshareEPaperTypeAModel.WAVESHARE_EPAPER_2_9_IN_V2),
    "2.70in": ("b", WaveshareEPaper2P7In),
    "2.90in-b": ("b", WaveshareEPaper2P9InB),
    "4.20in": ("b", WaveshareEPaper4P2In),
    "5.83in": ("b", WaveshareEPaper5P8In),
    "7.50in": ("b", WaveshareEPaper7P5In),
    "7.50inv2": ("b", WaveshareEPaper7P5InV2),
>>>>>>> fb6c5ebe
}


def validate_full_update_every_only_type_a(value):
    if CONF_FULL_UPDATE_EVERY not in value:
        return value
<<<<<<< HEAD
    if MODELS[value[CONF_MODEL]][0] != 'a':
        raise cv.Invalid("The 'full_update_every' option is only available for models "
                         "'1.54in', '2.13in', '2.90in', and '2.90inV2'.")
=======
    if MODELS[value[CONF_MODEL]][0] != "a":
        raise cv.Invalid(
            "The 'full_update_every' option is only available for models "
            "'1.54in', '2.13in', '2.90in', and '2.90inV2'."
        )
>>>>>>> fb6c5ebe
    return value


CONFIG_SCHEMA = cv.All(
    display.FULL_DISPLAY_SCHEMA.extend(
        {
            cv.GenerateID(): cv.declare_id(WaveshareEPaper),
            cv.Required(CONF_DC_PIN): pins.gpio_output_pin_schema,
            cv.Required(CONF_MODEL): cv.one_of(*MODELS, lower=True),
            cv.Optional(CONF_RESET_PIN): pins.gpio_output_pin_schema,
            cv.Optional(CONF_BUSY_PIN): pins.gpio_input_pin_schema,
            cv.Optional(CONF_FULL_UPDATE_EVERY): cv.uint32_t,
        }
    )
    .extend(cv.polling_component_schema("1s"))
    .extend(spi.spi_device_schema()),
    validate_full_update_every_only_type_a,
    cv.has_at_most_one_key(CONF_PAGES, CONF_LAMBDA),
)


def to_code(config):
    model_type, model = MODELS[config[CONF_MODEL]]
    if model_type == "a":
        rhs = WaveshareEPaperTypeA.new(model)
        var = cg.Pvariable(config[CONF_ID], rhs, WaveshareEPaperTypeA)
    elif model_type == "b":
        rhs = model.new()
        var = cg.Pvariable(config[CONF_ID], rhs, model)
    else:
        raise NotImplementedError()

    yield cg.register_component(var, config)
    yield display.register_display(var, config)
    yield spi.register_spi_device(var, config)

    dc = yield cg.gpio_pin_expression(config[CONF_DC_PIN])
    cg.add(var.set_dc_pin(dc))

    if CONF_LAMBDA in config:
        lambda_ = yield cg.process_lambda(
            config[CONF_LAMBDA], [(display.DisplayBufferRef, "it")], return_type=cg.void
        )
        cg.add(var.set_writer(lambda_))
    if CONF_RESET_PIN in config:
        reset = yield cg.gpio_pin_expression(config[CONF_RESET_PIN])
        cg.add(var.set_reset_pin(reset))
    if CONF_BUSY_PIN in config:
        reset = yield cg.gpio_pin_expression(config[CONF_BUSY_PIN])
        cg.add(var.set_busy_pin(reset))
    if CONF_FULL_UPDATE_EVERY in config:
        cg.add(var.set_full_update_every(config[CONF_FULL_UPDATE_EVERY]))<|MERGE_RESOLUTION|>--- conflicted
+++ resolved
@@ -45,20 +45,6 @@
 WaveshareEPaperTypeBModel = waveshare_epaper_ns.enum("WaveshareEPaperTypeBModel")
 
 MODELS = {
-<<<<<<< HEAD
-    '1.54in': ('a', WaveshareEPaperTypeAModel.WAVESHARE_EPAPER_1_54_IN),
-    '2.13in': ('a', WaveshareEPaperTypeAModel.WAVESHARE_EPAPER_2_13_IN),
-    '2.13in-ttgo': ('a', WaveshareEPaperTypeAModel.TTGO_EPAPER_2_13_IN),
-    '2.13in-ttgo-b73': ('a', WaveshareEPaperTypeAModel.TTGO_EPAPER_2_13_IN_B73),
-    '2.90in': ('a', WaveshareEPaperTypeAModel.WAVESHARE_EPAPER_2_9_IN),
-    '2.90inv2': ('a', WaveshareEPaperTypeAModel.WAVESHARE_EPAPER_2_9_IN_V2),
-    '2.70in': ('b', WaveshareEPaper2P7In),
-    '2.90in-b': ('b', WaveshareEPaper2P9InB),
-    '4.20in': ('b', WaveshareEPaper4P2In),
-    '5.83in': ('b', WaveshareEPaper5P8In),
-    '7.50in': ('b', WaveshareEPaper7P5In),
-    '7.50inv2': ('b', WaveshareEPaper7P5InV2),
-=======
     "1.54in": ("a", WaveshareEPaperTypeAModel.WAVESHARE_EPAPER_1_54_IN),
     "2.13in": ("a", WaveshareEPaperTypeAModel.WAVESHARE_EPAPER_2_13_IN),
     "2.13in-ttgo": ("a", WaveshareEPaperTypeAModel.TTGO_EPAPER_2_13_IN),
@@ -72,24 +58,17 @@
     "5.83in": ("b", WaveshareEPaper5P8In),
     "7.50in": ("b", WaveshareEPaper7P5In),
     "7.50inv2": ("b", WaveshareEPaper7P5InV2),
->>>>>>> fb6c5ebe
 }
 
 
 def validate_full_update_every_only_type_a(value):
     if CONF_FULL_UPDATE_EVERY not in value:
         return value
-<<<<<<< HEAD
-    if MODELS[value[CONF_MODEL]][0] != 'a':
-        raise cv.Invalid("The 'full_update_every' option is only available for models "
-                         "'1.54in', '2.13in', '2.90in', and '2.90inV2'.")
-=======
     if MODELS[value[CONF_MODEL]][0] != "a":
         raise cv.Invalid(
             "The 'full_update_every' option is only available for models "
             "'1.54in', '2.13in', '2.90in', and '2.90inV2'."
         )
->>>>>>> fb6c5ebe
     return value
 
 
