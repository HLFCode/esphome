--- conflicted
+++ resolved
@@ -18,66 +18,6 @@
   }
 }
 
-<<<<<<< HEAD
-Sensor::Sensor(const std::string &name) : Nameable(name), state(NAN), raw_state(NAN) {}
-Sensor::Sensor() : Sensor("") {}
-
-std::string Sensor::get_unit_of_measurement() {
-  if (this->unit_of_measurement_.has_value())
-    return *this->unit_of_measurement_;
-  return this->unit_of_measurement();
-}
-void Sensor::set_unit_of_measurement(const std::string &unit_of_measurement) {
-  this->unit_of_measurement_ = unit_of_measurement;
-}
-std::string Sensor::unit_of_measurement() { return ""; }
-
-std::string Sensor::get_icon() {
-  if (this->icon_.has_value())
-    return *this->icon_;
-  return this->icon();
-}
-void Sensor::set_icon(const std::string &icon) { this->icon_ = icon; }
-std::string Sensor::icon() { return ""; }
-
-int8_t Sensor::get_accuracy_decimals() {
-  if (this->accuracy_decimals_.has_value())
-    return *this->accuracy_decimals_;
-  return this->accuracy_decimals();
-}
-void Sensor::set_accuracy_decimals(int8_t accuracy_decimals) { this->accuracy_decimals_ = accuracy_decimals; }
-int8_t Sensor::accuracy_decimals() { return 0; }
-
-std::string Sensor::get_device_class() {
-  if (this->device_class_.has_value())
-    return *this->device_class_;
-  return this->device_class();
-}
-void Sensor::set_device_class(const std::string &device_class) { this->device_class_ = device_class; }
-std::string Sensor::device_class() { return ""; }
-
-void Sensor::set_state_class(StateClass state_class) { this->state_class_ = state_class; }
-StateClass Sensor::get_state_class() {
-  if (this->state_class_.has_value())
-    return *this->state_class_;
-  return this->state_class();
-}
-StateClass Sensor::state_class() { return StateClass::STATE_CLASS_NONE; }
-
-void Sensor::publish_state(float state) {
-  this->raw_state = state;
-  this->raw_callback_.call(state);
-
-  ESP_LOGV(TAG, "'%s': Received new state %f", this->name_.c_str(), state);
-
-  if (this->filter_list_ == nullptr) {
-    this->internal_send_state_to_frontend(state);
-  } else {
-    this->filter_list_->input(state);
-  }
-}
-
-=======
 Sensor::Sensor(const std::string &name) : EntityBase(name), state(NAN), raw_state(NAN) {}
 Sensor::Sensor() : Sensor("") {}
 
@@ -128,7 +68,6 @@
   }
 }
 
->>>>>>> 3dee0578
 void Sensor::add_on_state_callback(std::function<void(float)> &&callback) { this->callback_.add(std::move(callback)); }
 void Sensor::add_on_raw_state_callback(std::function<void(float)> &&callback) {
   this->raw_callback_.add(std::move(callback));
