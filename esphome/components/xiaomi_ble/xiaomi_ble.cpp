#include "xiaomi_ble.h"
#include "esphome/core/log.h"
#include "esphome/core/helpers.h"

#ifdef ARDUINO_ARCH_ESP32

#include <vector>
#include "mbedtls/ccm.h"

namespace esphome {
namespace xiaomi_ble {

static const char *TAG = "xiaomi_ble";

bool parse_xiaomi_message(const std::vector<uint8_t> &message, XiaomiParseResult &result) {
  result.has_encryption = (message[0] & 0x08) ? true : false;  // update encryption status
  if (result.has_encryption) {
    ESP_LOGVV(TAG, "parse_xiaomi_message(): payload is encrypted, stop reading message.");
    return false;
  }
<<<<<<< HEAD
}
bool parse_xiaomi_service_data(XiaomiParseResult &result, const esp32_ble_tracker::ServiceData &service_data) {
  if (!service_data.uuid.contains(0x95, 0xFE)) {
    // ESP_LOGVV(TAG, "Xiaomi no service data UUID magic bytes");
    return false;
  }

  const auto raw = service_data.data;

  if (raw.size() < 14) {
    // ESP_LOGVV(TAG, "Xiaomi service data too short!");
    return false;
=======

  // Data point specs
  // Byte 0: type
  // Byte 1: fixed 0x10
  // Byte 2: length
  // Byte 3..3+len-1: data point value

  const uint8_t *raw = message.data() + result.raw_offset;
  const uint8_t *data = raw + 3;
  const uint8_t data_length = raw[2];

  if ((data_length < 1) || (data_length > 4)) {
    ESP_LOGVV(TAG, "parse_xiaomi_message(): payload has wrong size (%d)!", data_length);
    return false;
  }

  // motion detection, 1 byte, 8-bit unsigned integer
  if ((raw[0] == 0x03) && (data_length == 1)) {
    result.has_motion = (data[0]) ? true : false;
  }
  // temperature, 2 bytes, 16-bit signed integer (LE), 0.1 °C
  else if ((raw[0] == 0x04) && (data_length == 2)) {
    const int16_t temperature = uint16_t(data[0]) | (uint16_t(data[1]) << 8);
    result.temperature = temperature / 10.0f;
  }
  // humidity, 2 bytes, 16-bit signed integer (LE), 0.1 %
  else if ((raw[0] == 0x06) && (data_length == 2)) {
    const int16_t humidity = uint16_t(data[0]) | (uint16_t(data[1]) << 8);
    result.humidity = humidity / 10.0f;
  }
  // illuminance (+ motion), 3 bytes, 24-bit unsigned integer (LE), 1 lx
  else if (((raw[0] == 0x07) || (raw[0] == 0x0F)) && (data_length == 3)) {
    const uint32_t illuminance = uint32_t(data[0]) | (uint32_t(data[1]) << 8) | (uint32_t(data[2]) << 16);
    result.illuminance = illuminance;
    result.is_light = (illuminance == 100) ? true : false;
    if (raw[0] == 0x0F)
      result.has_motion = true;
  }
  // soil moisture, 1 byte, 8-bit unsigned integer, 1 %
  else if ((raw[0] == 0x08) && (data_length == 1)) {
    result.moisture = data[0];
  }
  // conductivity, 2 bytes, 16-bit unsigned integer (LE), 1 µS/cm
  else if ((raw[0] == 0x09) && (data_length == 2)) {
    const uint16_t conductivity = uint16_t(data[0]) | (uint16_t(data[1]) << 8);
    result.conductivity = conductivity;
  }
  // battery, 1 byte, 8-bit unsigned integer, 1 %
  else if ((raw[0] == 0x0A) && (data_length == 1)) {
    result.battery_level = data[0];
  }
  // temperature + humidity, 4 bytes, 16-bit signed integer (LE) each, 0.1 °C, 0.1 %
  else if ((raw[0] == 0x0D) && (data_length == 4)) {
    const int16_t temperature = uint16_t(data[0]) | (uint16_t(data[1]) << 8);
    const int16_t humidity = uint16_t(data[2]) | (uint16_t(data[3]) << 8);
    result.temperature = temperature / 10.0f;
    result.humidity = humidity / 10.0f;
  }
  // formaldehyde, 2 bytes, 16-bit unsigned integer (LE), 0.01 mg / m3
  else if ((raw[0] == 0x10) && (data_length == 2)) {
    const uint16_t formaldehyde = uint16_t(data[0]) | (uint16_t(data[1]) << 8);
    result.formaldehyde = formaldehyde / 100.0f;
  }
  // on/off state, 1 byte, 8-bit unsigned integer
  else if ((raw[0] == 0x12) && (data_length == 1)) {
    result.is_active = (data[0]) ? true : false;
  }
  // mosquito tablet, 1 byte, 8-bit unsigned integer, 1 %
  else if ((raw[0] == 0x13) && (data_length == 1)) {
    result.tablet = data[0];
  }
  // idle time since last motion, 4 byte, 32-bit unsigned integer, 1 min
  else if ((raw[0] == 0x17) && (data_length == 4)) {
    const uint32_t idle_time =
        uint32_t(data[0]) | (uint32_t(data[1]) << 8) | (uint32_t(data[2]) << 16) | (uint32_t(data[2]) << 24);
    result.idle_time = idle_time / 60.0f;
    result.has_motion = (idle_time) ? false : true;
  } else {
    return false;
  }

  return true;
}

optional<XiaomiParseResult> parse_xiaomi_header(const esp32_ble_tracker::ServiceData &service_data) {
  XiaomiParseResult result;
  if (!service_data.uuid.contains(0x95, 0xFE)) {
    ESP_LOGVV(TAG, "parse_xiaomi_header(): no service data UUID magic bytes.");
    return {};
>>>>>>> 839fe49e
  }

  auto raw = service_data.data;
  result.has_data = (raw[0] & 0x40) ? true : false;
  result.has_capability = (raw[0] & 0x20) ? true : false;
  result.has_encryption = (raw[0] & 0x08) ? true : false;

<<<<<<< HEAD
  if (!is_lywsdcgq && !is_hhccjcy01 && !is_lywsd02 && !is_cgg1) {
    // ESP_LOGVV(TAG, "Xiaomi no magic bytes");
    return false;
  }

  result.type = XiaomiParseResult::TYPE_HHCCJCY01;
  if (is_lywsdcgq) {
=======
  if (!result.has_data) {
    ESP_LOGVV(TAG, "parse_xiaomi_header(): service data has no DATA flag.");
    return {};
  }

  static uint8_t last_frame_count = 0;
  if (last_frame_count == raw[4]) {
    ESP_LOGVV(TAG, "parse_xiaomi_header(): duplicate data packet received (%d).", static_cast<int>(last_frame_count));
    result.is_duplicate = true;
    return {};
  }
  last_frame_count = raw[4];
  result.is_duplicate = false;
  result.raw_offset = result.has_capability ? 12 : 11;

  if ((raw[2] == 0x98) && (raw[3] == 0x00)) {  // MiFlora
    result.type = XiaomiParseResult::TYPE_HHCCJCY01;
    result.name = "HHCCJCY01";
  } else if ((raw[2] == 0xaa) && (raw[3] == 0x01)) {  // round body, segment LCD
>>>>>>> 839fe49e
    result.type = XiaomiParseResult::TYPE_LYWSDCGQ;
    result.name = "LYWSDCGQ";
  } else if ((raw[2] == 0x5d) && (raw[3] == 0x01)) {  // FlowerPot, RoPot
    result.type = XiaomiParseResult::TYPE_HHCCPOT002;
    result.name = "HHCCPOT002";
  } else if ((raw[2] == 0xdf) && (raw[3] == 0x02)) {  // Xiaomi (Honeywell) formaldehyde sensor, OLED display
    result.type = XiaomiParseResult::TYPE_JQJCY01YM;
    result.name = "JQJCY01YM";
  } else if ((raw[2] == 0xdd) && (raw[3] == 0x03)) {  // Philips/Xiaomi BLE nightlight
    result.type = XiaomiParseResult::TYPE_MUE4094RT;
    result.name = "MUE4094RT";
    result.raw_offset -= 6;
  } else if ((raw[2] == 0x47) && (raw[3] == 0x03)) {  // round body, e-ink display
    result.type = XiaomiParseResult::TYPE_CGG1;
<<<<<<< HEAD
  }

  uint8_t raw_offset = is_lywsdcgq || is_cgg1 ? 11 : 12;

  // Data point specs
  // Byte 0: type
  // Byte 1: fixed 0x10
  // Byte 2: length
  // Byte 3..3+len-1: data point value

  const uint8_t *raw_data = &raw[raw_offset];
  uint8_t data_offset = 0;
  uint8_t data_length = raw.size() - raw_offset;
  bool success = false;

  while (true) {
    if (data_length < 4)
      // at least 4 bytes required
      // type, fixed 0x10, length, 1 byte value
      break;

    const uint8_t datapoint_type = raw_data[data_offset + 0];
    const uint8_t datapoint_length = raw_data[data_offset + 2];

    if (data_length < 3 + datapoint_length)
      // 3 fixed bytes plus value length
      break;

    const uint8_t *datapoint_data = &raw_data[data_offset + 3];

    if (parse_xiaomi_data_byte(datapoint_type, datapoint_data, datapoint_length, result))
      success = true;

    data_length -= data_offset + 3 + datapoint_length;
    data_offset += 3 + datapoint_length;
  }

  return success;
}
optional<XiaomiParseResult> parse_xiaomi(const esp32_ble_tracker::ESPBTDevice &device) {
  XiaomiParseResult result;
  bool success = false;
  for (auto &service_data : device.get_service_datas()) {
    if (parse_xiaomi_service_data(result, service_data))
      success = true;
  }
  if (!success)
=======
    result.name = "CGG1";
  } else if ((raw[2] == 0xbc) && (raw[3] == 0x03)) {  // VegTrug Grow Care Garden
    result.type = XiaomiParseResult::TYPE_GCLS002;
    result.name = "GCLS002";
  } else if ((raw[2] == 0x5b) && (raw[3] == 0x04)) {  // rectangular body, e-ink display
    result.type = XiaomiParseResult::TYPE_LYWSD02;
    result.name = "LYWSD02";
  } else if ((raw[2] == 0x0a) && (raw[3] == 0x04)) {  // Mosquito Repellent Smart Version
    result.type = XiaomiParseResult::TYPE_WX08ZM;
    result.name = "WX08ZM";
  } else if ((raw[2] == 0x76) && (raw[3] == 0x05)) {  // Cleargrass (Qingping) alarm clock, segment LCD
    result.type = XiaomiParseResult::TYPE_CGD1;
    result.name = "CGD1";
  } else if ((raw[2] == 0x5b) && (raw[3] == 0x05)) {  // small square body, segment LCD, encrypted
    result.type = XiaomiParseResult::TYPE_LYWSD03MMC;
    result.name = "LYWSD03MMC";
  } else if ((raw[2] == 0xf6) && (raw[3] == 0x07)) {  // Xiaomi-Yeelight BLE nightlight
    result.type = XiaomiParseResult::TYPE_MJYD02YLA;
    result.name = "MJYD02YLA";
    if (raw.size() == 19)
      result.raw_offset -= 6;
  } else {
    ESP_LOGVV(TAG, "parse_xiaomi_header(): unknown device, no magic bytes.");
>>>>>>> 839fe49e
    return {};
  }

  return result;
}

bool decrypt_xiaomi_payload(std::vector<uint8_t> &raw, const uint8_t *bindkey, const uint64_t &address) {
  if (!((raw.size() == 19) || ((raw.size() >= 22) && (raw.size() <= 24)))) {
    ESP_LOGVV(TAG, "decrypt_xiaomi_payload(): data packet has wrong size (%d)!", raw.size());
    ESP_LOGVV(TAG, "  Packet : %s", hexencode(raw.data(), raw.size()).c_str());
    return false;
  }

  uint8_t mac_reverse[6] = {0};
  mac_reverse[5] = (uint8_t)(address >> 40);
  mac_reverse[4] = (uint8_t)(address >> 32);
  mac_reverse[3] = (uint8_t)(address >> 24);
  mac_reverse[2] = (uint8_t)(address >> 16);
  mac_reverse[1] = (uint8_t)(address >> 8);
  mac_reverse[0] = (uint8_t)(address >> 0);

  XiaomiAESVector vector{.key = {0},
                         .plaintext = {0},
                         .ciphertext = {0},
                         .authdata = {0x11},
                         .iv = {0},
                         .tag = {0},
                         .keysize = 16,
                         .authsize = 1,
                         .datasize = 0,
                         .tagsize = 4,
                         .ivsize = 12};

  vector.datasize = (raw.size() == 19) ? raw.size() - 12 : raw.size() - 18;
  int cipher_pos = (raw.size() == 19) ? 5 : 11;

  const uint8_t *v = raw.data();

  memcpy(vector.key, bindkey, vector.keysize);
  memcpy(vector.ciphertext, v + cipher_pos, vector.datasize);
  memcpy(vector.tag, v + raw.size() - vector.tagsize, vector.tagsize);
  memcpy(vector.iv, mac_reverse, 6);             // MAC address reverse
  memcpy(vector.iv + 6, v + 2, 3);               // sensor type (2) + packet id (1)
  memcpy(vector.iv + 9, v + raw.size() - 7, 3);  // payload counter

  mbedtls_ccm_context ctx;
  mbedtls_ccm_init(&ctx);

  int ret = mbedtls_ccm_setkey(&ctx, MBEDTLS_CIPHER_ID_AES, vector.key, vector.keysize * 8);
  if (ret) {
    ESP_LOGVV(TAG, "decrypt_xiaomi_payload(): mbedtls_ccm_setkey() failed.");
    mbedtls_ccm_free(&ctx);
    return false;
  }

  ret = mbedtls_ccm_auth_decrypt(&ctx, vector.datasize, vector.iv, vector.ivsize, vector.authdata, vector.authsize,
                                 vector.ciphertext, vector.plaintext, vector.tag, vector.tagsize);
  if (ret) {
    uint8_t mac_address[6] = {0};
    memcpy(mac_address, mac_reverse + 5, 1);
    memcpy(mac_address + 1, mac_reverse + 4, 1);
    memcpy(mac_address + 2, mac_reverse + 3, 1);
    memcpy(mac_address + 3, mac_reverse + 2, 1);
    memcpy(mac_address + 4, mac_reverse + 1, 1);
    memcpy(mac_address + 5, mac_reverse, 1);
    ESP_LOGVV(TAG, "decrypt_xiaomi_payload(): authenticated decryption failed.");
    ESP_LOGVV(TAG, "  MAC address : %s", hexencode(mac_address, 6).c_str());
    ESP_LOGVV(TAG, "       Packet : %s", hexencode(raw.data(), raw.size()).c_str());
    ESP_LOGVV(TAG, "          Key : %s", hexencode(vector.key, vector.keysize).c_str());
    ESP_LOGVV(TAG, "           Iv : %s", hexencode(vector.iv, vector.ivsize).c_str());
    ESP_LOGVV(TAG, "       Cipher : %s", hexencode(vector.ciphertext, vector.datasize).c_str());
    ESP_LOGVV(TAG, "          Tag : %s", hexencode(vector.tag, vector.tagsize).c_str());
    mbedtls_ccm_free(&ctx);
    return false;
  }

  // replace encrypted payload with plaintext
  uint8_t *p = vector.plaintext;
  for (std::vector<uint8_t>::iterator it = raw.begin() + cipher_pos; it != raw.begin() + cipher_pos + vector.datasize;
       ++it) {
    *it = *(p++);
  }

  // clear encrypted flag
  raw[0] &= ~0x08;

  ESP_LOGVV(TAG, "decrypt_xiaomi_payload(): authenticated decryption passed.");
  ESP_LOGVV(TAG, "  Plaintext : %s, Packet : %d", hexencode(raw.data() + cipher_pos, vector.datasize).c_str(),
            static_cast<int>(raw[4]));

  mbedtls_ccm_free(&ctx);
  return true;
}

bool report_xiaomi_results(const optional<XiaomiParseResult> &result, const std::string &address) {
  if (!result.has_value()) {
    ESP_LOGVV(TAG, "report_xiaomi_results(): no results available.");
    return false;
  }

  ESP_LOGD(TAG, "Got Xiaomi %s (%s):", result->name.c_str(), address.c_str());

  if (result->temperature.has_value()) {
    ESP_LOGD(TAG, "  Temperature: %.1f°C", *result->temperature);
  }
  if (result->humidity.has_value()) {
    ESP_LOGD(TAG, "  Humidity: %.1f%%", *result->humidity);
  }
  if (result->battery_level.has_value()) {
    ESP_LOGD(TAG, "  Battery Level: %.0f%%", *result->battery_level);
  }
  if (result->conductivity.has_value()) {
    ESP_LOGD(TAG, "  Conductivity: %.0fµS/cm", *result->conductivity);
  }
  if (result->illuminance.has_value()) {
    ESP_LOGD(TAG, "  Illuminance: %.0flx", *result->illuminance);
  }
  if (result->moisture.has_value()) {
    ESP_LOGD(TAG, "  Moisture: %.0f%%", *result->moisture);
  }
  if (result->tablet.has_value()) {
    ESP_LOGD(TAG, "  Mosquito tablet: %.0f%%", *result->tablet);
  }
  if (result->is_active.has_value()) {
    ESP_LOGD(TAG, "  Repellent: %s", (*result->is_active) ? "on" : "off");
  }
  if (result->has_motion.has_value()) {
    ESP_LOGD(TAG, "  Motion: %s", (*result->has_motion) ? "yes" : "no");
  }
  if (result->is_light.has_value()) {
    ESP_LOGD(TAG, "  Light: %s", (*result->is_light) ? "on" : "off");
  }

  return true;
}

bool XiaomiListener::parse_device(const esp32_ble_tracker::ESPBTDevice &device) {
  // Previously the message was parsed twice per packet, once by XiaomiListener::parse_device()
  // and then again by the respective device class's parse_device() function. Parsing the header
  // here and then for each device seems to be unneccessary and complicates the duplicate packet filtering.
  // Hence I disabled the call to parse_xiaomi_header() here and the message parsing is done entirely
  // in the respecive device instance. The XiaomiListener class is defined in __init__.py and I was not
  // able to remove it entirely.

  return false;  // with true it's not showing device scans
}

}  // namespace xiaomi_ble
}  // namespace esphome

#endif<|MERGE_RESOLUTION|>--- conflicted
+++ resolved
@@ -18,20 +18,6 @@
     ESP_LOGVV(TAG, "parse_xiaomi_message(): payload is encrypted, stop reading message.");
     return false;
   }
-<<<<<<< HEAD
-}
-bool parse_xiaomi_service_data(XiaomiParseResult &result, const esp32_ble_tracker::ServiceData &service_data) {
-  if (!service_data.uuid.contains(0x95, 0xFE)) {
-    // ESP_LOGVV(TAG, "Xiaomi no service data UUID magic bytes");
-    return false;
-  }
-
-  const auto raw = service_data.data;
-
-  if (raw.size() < 14) {
-    // ESP_LOGVV(TAG, "Xiaomi service data too short!");
-    return false;
-=======
 
   // Data point specs
   // Byte 0: type
@@ -121,7 +107,6 @@
   if (!service_data.uuid.contains(0x95, 0xFE)) {
     ESP_LOGVV(TAG, "parse_xiaomi_header(): no service data UUID magic bytes.");
     return {};
->>>>>>> 839fe49e
   }
 
   auto raw = service_data.data;
@@ -129,15 +114,6 @@
   result.has_capability = (raw[0] & 0x20) ? true : false;
   result.has_encryption = (raw[0] & 0x08) ? true : false;
 
-<<<<<<< HEAD
-  if (!is_lywsdcgq && !is_hhccjcy01 && !is_lywsd02 && !is_cgg1) {
-    // ESP_LOGVV(TAG, "Xiaomi no magic bytes");
-    return false;
-  }
-
-  result.type = XiaomiParseResult::TYPE_HHCCJCY01;
-  if (is_lywsdcgq) {
-=======
   if (!result.has_data) {
     ESP_LOGVV(TAG, "parse_xiaomi_header(): service data has no DATA flag.");
     return {};
@@ -157,7 +133,6 @@
     result.type = XiaomiParseResult::TYPE_HHCCJCY01;
     result.name = "HHCCJCY01";
   } else if ((raw[2] == 0xaa) && (raw[3] == 0x01)) {  // round body, segment LCD
->>>>>>> 839fe49e
     result.type = XiaomiParseResult::TYPE_LYWSDCGQ;
     result.name = "LYWSDCGQ";
   } else if ((raw[2] == 0x5d) && (raw[3] == 0x01)) {  // FlowerPot, RoPot
@@ -172,55 +147,6 @@
     result.raw_offset -= 6;
   } else if ((raw[2] == 0x47) && (raw[3] == 0x03)) {  // round body, e-ink display
     result.type = XiaomiParseResult::TYPE_CGG1;
-<<<<<<< HEAD
-  }
-
-  uint8_t raw_offset = is_lywsdcgq || is_cgg1 ? 11 : 12;
-
-  // Data point specs
-  // Byte 0: type
-  // Byte 1: fixed 0x10
-  // Byte 2: length
-  // Byte 3..3+len-1: data point value
-
-  const uint8_t *raw_data = &raw[raw_offset];
-  uint8_t data_offset = 0;
-  uint8_t data_length = raw.size() - raw_offset;
-  bool success = false;
-
-  while (true) {
-    if (data_length < 4)
-      // at least 4 bytes required
-      // type, fixed 0x10, length, 1 byte value
-      break;
-
-    const uint8_t datapoint_type = raw_data[data_offset + 0];
-    const uint8_t datapoint_length = raw_data[data_offset + 2];
-
-    if (data_length < 3 + datapoint_length)
-      // 3 fixed bytes plus value length
-      break;
-
-    const uint8_t *datapoint_data = &raw_data[data_offset + 3];
-
-    if (parse_xiaomi_data_byte(datapoint_type, datapoint_data, datapoint_length, result))
-      success = true;
-
-    data_length -= data_offset + 3 + datapoint_length;
-    data_offset += 3 + datapoint_length;
-  }
-
-  return success;
-}
-optional<XiaomiParseResult> parse_xiaomi(const esp32_ble_tracker::ESPBTDevice &device) {
-  XiaomiParseResult result;
-  bool success = false;
-  for (auto &service_data : device.get_service_datas()) {
-    if (parse_xiaomi_service_data(result, service_data))
-      success = true;
-  }
-  if (!success)
-=======
     result.name = "CGG1";
   } else if ((raw[2] == 0xbc) && (raw[3] == 0x03)) {  // VegTrug Grow Care Garden
     result.type = XiaomiParseResult::TYPE_GCLS002;
@@ -244,7 +170,6 @@
       result.raw_offset -= 6;
   } else {
     ESP_LOGVV(TAG, "parse_xiaomi_header(): unknown device, no magic bytes.");
->>>>>>> 839fe49e
     return {};
   }
 
