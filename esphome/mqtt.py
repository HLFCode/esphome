--- conflicted
+++ resolved
@@ -94,13 +94,8 @@
     _LOGGER.info("Starting log output from %s", topic)
 
     def on_message(client, userdata, msg):
-<<<<<<< HEAD
-        time_ = datetime.now().time().strftime(u'[%H:%M:%S]')
-        payload = decode_text(msg.payload)
-=======
         time_ = datetime.now().time().strftime('[%H:%M:%S]')
         payload = msg.payload.decode(errors='backslashreplace')
->>>>>>> 65a489eb
         message = time_ + payload
         safe_print(message)
 
